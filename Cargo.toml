[package]
name = "aralez"
<<<<<<< HEAD
version = "0.3.0"
=======
version = "0.4.0"
>>>>>>> 89b23f75
edition = "2021"
description = "Aralez is a triage collector tool."
authors = ["Areg Baghinyan <areg@baghinyan.com>"]
license = "Apache-2.0"
repository = "https://github.com/abaghinyan/aralez"
build = "build.rs"

[dependencies]
ntfs = "0.4"
winapi = { version = "0.3", features = ["fileapi", "handleapi", "winnt"] }
anyhow = "1.0"
serde = { version = "1.0", features = ["derive"] }
serde_yaml = "0.9"
indicatif = "0.17"
clap = { version = "4.0", features = ["derive"] }
windows = { version = "0.58", features = ["Win32_System_SystemServices","Win32_System_ProcessStatus", "Win32_Security", "Win32_System_WindowsProgramming", "Win32_System_Console", "Win32_System_Threading", "Win32_System_Memory", "Win32_Storage_FileSystem", "Win32_System_Registry", "Win32_System_Diagnostics_Debug", "Win32_Foundation", "Win32_System_SystemInformation", "Win32_Networking_WinSock", "Win32_NetworkManagement_IpHelper", "Win32_System_Diagnostics_ToolHelp"] }
windows-core = "0.58"
csv = "1.3"
chrono = { version = "0.4", features = ["serde"] }
winreg = { version = "0.52", features = ["transactions"] }
widestring = "1"
hostname = "0.4"
zip = "2"
aes-gcm = "0.10" 
aes = "0.8"
rand = "0.8" 
sha2 = "0.10"
serde_json = "1.0"
md5 = "0.7.0"

[build-dependencies]
reqwest = { version = "0.12", features = ["blocking"] }
zip = "2"<|MERGE_RESOLUTION|>--- conflicted
+++ resolved
@@ -1,10 +1,6 @@
 [package]
 name = "aralez"
-<<<<<<< HEAD
-version = "0.3.0"
-=======
 version = "0.4.0"
->>>>>>> 89b23f75
 edition = "2021"
 description = "Aralez is a triage collector tool."
 authors = ["Areg Baghinyan <areg@baghinyan.com>"]
